from loguru import logger
import numpy as np
from exphub.download.downloader import Downloader
import pandas as pd
from typing import Optional, Union, List, Tuple
import os
from neptune import Project, Run

from exphub.download.experiment import Experiment
from exphub.utils.paths import shorten_paths

from neptune.exceptions import TypeDoesNotSupportAttributeException, MissingFieldException


class NeptuneDownloader(Downloader):
    """
    A NeptuneDownloader class for downloading experiment data from Neptune.ai.

    Attributes:
        project_name (str): The name of the Neptune project.
        api_token (Optional[str]): The Neptune API token. If not provided, it should be set as an environment variable.
    """
    NEPTUNE_API_TOKEN = 'NEPTUNE_API_TOKEN'
    EXPHUB_CACHE = '.exphub_cache'

    def __init__(self, project_name: str, api_token: Optional[str] = None):
        """
        Download experiment data from Neptune.ai with the specified filters and settings.

        Args:
            id (Optional[Union[str, List[str]]]): A list of experiment IDs to download.
            state (Optional[Union[str, List[str]]]): A list of experiment states to download.
            owner (Optional[Union[str, List[str]]]): A list of experiment owners to download.
            tag (Optional[Union[str, List[str]]]): A list of experiment tags to download.
            attributes (Optional[List[str]]): A list of experiment attributes to download.
            short_names (bool): Whether to shorten the column names in the resulting data. Defaults to True.
            series (List[str]): A list of experiment series to download.

        Returns:
            Experiment: An Experiment object containing the downloaded data.
        """
        self.api_token = api_token
        self.project_name = project_name
        if self.api_token is None:
            if NeptuneDownloader.NEPTUNE_API_TOKEN not in os.environ:
                raise ValueError(f'Environment variable {NeptuneDownloader.NEPTUNE_API_TOKEN} not found.')
            self.api_token = os.environ[NeptuneDownloader.NEPTUNE_API_TOKEN]
        else:
            self.api_token = api_token
            os.environ[NeptuneDownloader.NEPTUNE_API_TOKEN] = api_token
        
        self.project = Project(project=self.project_name, api_token=self.api_token, mode="read-only")
        
        # Cache setup
        if not os.path.exists(NeptuneDownloader.EXPHUB_CACHE):
            os.mkdir(NeptuneDownloader.EXPHUB_CACHE)

    def _filter_ids_and_params(self, 
                            ids: List[str], 
                            params: pd.DataFrame,
                            required_columns: List[str]
                            ) -> Tuple[List[str], pd.DataFrame]:
        runs = [
            Run(run_id, project=self.project_name, api_token=self.api_token, mode="read-only")
            for run_id in ids
        ]

        ret_ids = []
        for id_, run in zip(ids, runs):
            remove = False
            for col_label in required_columns:
                try:
                    run[col_label].fetch_last()
                except (KeyError, TypeDoesNotSupportAttributeException, MissingFieldException):
                    remove = True
                    break

            if not remove:
                ret_ids.append(id_)

        params = params[params['sys/id'].isin(ret_ids)]

        return ret_ids, params

    def download(self,
                 id: Optional[Union[str, List[str]]] = None,
                 state: Optional[Union[str, List[str]]] = None,
                 owner: Optional[Union[str, List[str]]] = None,
                 tag: Optional[Union[str, List[str]]] = None,
                 attributes: Optional[List[str]] = None,
                 short_names: bool = True,
<<<<<<< HEAD
                 series: List[str] = [],
                 force=False,
                 required_columns: Optional[List[str]] = None,) -> Experiment:
=======
                 series: List[str] = []) -> Experiment:
>>>>>>> 147581e1
        if all([id is None, state is None, owner is None, tag is None]):
            raise ValueError('At least one of id, state, owner, or tag must be provided.')
        columns = [*attributes, *series]
        
        params = self.project.fetch_runs_table(owner=owner, id=id, state=state, tag=tag, columns=columns).to_pandas()
        ids = params['sys/id'].values

        if required_columns is not None:
            ids, params = self._filter_ids_and_params(ids, params, required_columns)

        series_dict = {}
        for series_col in series:
            series_dict[series_col] = self._download_series(series_col, ids)

        self.short_names = short_names

        if short_names:
            # Modify params in place
            meta_long2short = shorten_paths(params)
            params.rename(columns=meta_long2short, inplace=True)

            # Modify series in place
            short_df_series = {}
            for series_col, df in series_dict.items():
                long2short = shorten_paths(df)
                short_df_series[meta_long2short[series_col]] = df.rename(columns=long2short)
            series_dict = short_df_series

        # Transformning ids dtype from objects to strings
        exp = Experiment(params, series_dict)
        exp.params[exp.id_column_name] = exp.params[exp.id_column_name].astype(str)
        logger.info(f'dtypes of params: {exp.params.dtypes}')
        
        return exp

    def _download_series(self,
                         series_column: Union[List[str], str],
                         ids: List[str]) -> pd.DataFrame:
        """
        Downloads a specified series of data from Neptune.ai based on filtering criteria.

        Args:
            series_column (Union[List[str], str]): The name of the series to download.
            id (List[str]): The run IDs to download.

        Returns:
            pd.DataFrame: A pandas DataFrame containing the downloaded series data.
        """

        # Run initialization
        runs = [
            Run(run_id, project=self.project_name, api_token=self.api_token, mode="read-only")
            for run_id in ids
        ]

        def _fetch_values(col_label):
            if isinstance(col_label, list):
                assert len(col_label) == 1
                col_label = col_label[0]

            # Fetching values and counting the number of values
            id2value = {}
            missing = 0
            for id, run in zip(ids, runs):
                try:
                    id2value[id] = run[col_label].fetch_values(include_timestamp=False)
                except (KeyError, TypeDoesNotSupportAttributeException):
                    print(f'[WARNING] Run {id} does not have a column named {col_label}')
                    missing += 1
            if missing == len(ids):
                raise ValueError(f'No runs have a column named {col_label}')

            # Pad all series to the max length
            max_len = max([len(value['value']) for value in id2value.values()])

            df = pd.DataFrame({})
            for id, value in id2value.items():
                df[id] = np.pad(value['value'], (0, max_len - len(value['value'])), 'constant', constant_values=np.nan)

            return df

        return _fetch_values(series_column)


class NeptuneDownloaderParentExpLinked(NeptuneDownloader):

    def __init__(self, project_name: str, api_token: Optional[str] = None, param_name_of_parent_exp_id: str = None):
        super().__init__(project_name, api_token)
        self.param_name_of_parent_exp_id = param_name_of_parent_exp_id

    def download(self,
                 id: Optional[Union[str, List[str]]] = None,
                 state: Optional[Union[str, List[str]]] = None,
                 owner: Optional[Union[str, List[str]]] = None,
                 tag: Optional[Union[str, List[str]]] = None,
                 attributes: Optional[List[str]] = None,
                 short_names: bool = True,
                 series: List[str] = [],
                 attributes_parent: List[str] = [],
                 series_parent: List[str] = []) -> Experiment:
        """
        Download the experiment data linked to a parent experiment in Neptune and merge the parameters and
        series from both experiments.

        Args:
            id (Optional[Union[str, List[str]]]): Experiment ID(s) to download (default: None).
            state (Optional[Union[str, List[str]]]): Experiment state(s) to download (default: None).
            owner (Optional[Union[str, List[str]]]): Experiment owner(s) to download (default: None).
            tag (Optional[Union[str, List[str]]]): Experiment tag(s) to download (default: None).
            attributes (Optional[List[str]]): Experiment attributes to download (default: None).
            short_names (bool): Whether to use short names for experiment attributes (default: True).
            series (List[str]): Series to download for the current experiment (default: []).
            attributes_parent (List[str]): Parent experiment attributes to download (default: []).
            series_parent (List[str]): Series to download for the parent experiment (default: []).

        Returns:
            Experiment: An Experiment object containing the combined parameters and series from the current
                        and parent experiments.
        """
        current_experiment = super().download(id, state, owner, tag, attributes, short_names, series)
        parent_experiment = self._download_parent_experiment(current_experiment, attributes_parent, series_parent)

        # Collapse params and metrics of parent expeirment into current_experiment, 'parent' namespace
        parent_experiment.params = parent_experiment.params.add_prefix('parent/')
        parent_experiment.series = {k: v.add_prefix('parent/') for k, v in parent_experiment.series.items()}

        print(f'parent experiment cols: {parent_experiment.params.columns}')
        print(f'current experiment cols: {current_experiment.params.columns}')

        print(f'ids of parent experiment: {parent_experiment.params["parent/id"].values.tolist()}')
        print(f'ids of current experiment: {current_experiment.params["id"].values.tolist()}')

        # Merge params of current experiment and parent experiment by equality of id and parent/id
        new_params = current_experiment.params.merge(
            parent_experiment.params, left_on=[self.param_name_of_parent_exp_id], right_on=['parent/id'])

        # TODO: support merging series
        return Experiment(new_params, current_experiment.series)

    def _download_parent_experiment(self, current_experiment, attributes_parent: List[str], series_parent: List[str]):
        """
        Download the parent experiment data using the parent experiment ID from the current experiment.

        Args:
            current_experiment (Experiment): The current experiment.
            attributes_parent (List[str]): Parent experiment attributes to download.
            series_parent (List[str]): Series to download for the parent experiment.

        Returns:
            Experiment: The parent experiment data.
        """
        parent_experiment_id = current_experiment.params[self.param_name_of_parent_exp_id].values.tolist()
        print(f'Downloading parent experiment {parent_experiment_id}...')
        return super().download(id=parent_experiment_id, attributes=attributes_parent, series=series_parent)<|MERGE_RESOLUTION|>--- conflicted
+++ resolved
@@ -89,13 +89,8 @@
                  tag: Optional[Union[str, List[str]]] = None,
                  attributes: Optional[List[str]] = None,
                  short_names: bool = True,
-<<<<<<< HEAD
                  series: List[str] = [],
-                 force=False,
                  required_columns: Optional[List[str]] = None,) -> Experiment:
-=======
-                 series: List[str] = []) -> Experiment:
->>>>>>> 147581e1
         if all([id is None, state is None, owner is None, tag is None]):
             raise ValueError('At least one of id, state, owner, or tag must be provided.')
         columns = [*attributes, *series]
